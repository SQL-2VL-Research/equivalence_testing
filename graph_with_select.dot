--- conflicted
+++ resolved
@@ -1,887 +1,871 @@
-# Structure is ALWAYS as follows:
-# 1. General rule is place function definitions inside their own subgraphs.
-# 2. Functional node begins from the node_name node.
-
-# 3. Function definitions look as follows:
-# 1) Node with parameters:
-# subgraph def_{node_name} {
-#     {node_name} [
-#         TYPES="[{type_name}, ...]" OR "[any]" OR "[known]" OR "[compatible]",
-#         TYPE="{type_name}, ..." OR "known",
-#         MODS="[{mod_name}, ...]" OR "[...]" (passes all argument triggers further),
-#         ...
-#     ]
-#     ...
-# }
-# TYPE, TYPES and MOD in definitions are only for type-checking.
-# All specified types of modifiers (TYPE, TYPES, MOD) are required to be passed by caller.
-# If TYPES="[any]", all types are selected.
-# If TYPES="[compatible]" or TYPES="[known]", the types are popped from the reprective stacks.
-# from the respective stacks
-
-# 4. Optional node (with a question mark at the end in definition label):
-# {node_name} [OPTIONAL="option_name"]
-# option_name is the name of an option listed in function declaration.
-# The node will be turned off or on respective to the function call parameters.
-
-# 5. Exit a callable node:
-# EXIT_{node_name} [label="EXIT {node_label}"]
-
-# 6. Call a callable node with params:
-# call{caller_num}_{node_name} [TYPES={...}, MODS={...}, ...]
-# ... -> call...
-# there can be multiple callers, so each caller should have a unique id
-# values of TYPES and MOD are exact mathes to those in definition
-
-# 7. Call a callable node without params:
-# call{caller_num}_{node_name} [...]
-# ... -> call...
-
-# 8. These are ignored:
-# 1) ... -> ... [color=none]
-# 2) Graphviz params in [] (label, shape...)
-
-# 9. Define a node before referencing it:
-# FROM []
-# Query -> FROM
-
-# 10. Don't do this:
-# ... -> ... -> ...
-
-# 11. subgraph ignore {} is completely ignored
-
-# 12. Do NOT use block comments /* */
-
-# 13 [temporary]. Mark nodes that will generate a literal value with 100%
-# probability as node[literal="t"]
-
-# 14. To use modifiers provided in arguments, mark a node with trigger="MOD. NAME", trigger_mode="off" / trigger_mode="on"
-
-digraph G {
-    subgraph def_Query {
-        Query [TYPES="[any]", MODS="[single value]", label="Query\ntypes(ordered)=[...]\nmods=[single value]", shape=octagon, style=filled, color=green]
-        EXIT_Query [label="EXIT Query"]
-
-        FROM []
-
-        single_value_true [label="limit 1 (mod.: 'single value')", trigger="single value", trigger_mode="on"]
-        Query -> single_value_true
-        single_value_true -> FROM
-
-        single_value_false [label="mod.: '!single value'", trigger="single value", trigger_mode="off"]
-        Query -> single_value_false
-        single_value_false -> FROM
-
-        limit [label="limit [num]"]
-        single_value_false -> limit
-        call52_types [TYPES="[numeric]", MODS="[no column spec]", label="TYPES: numeric", shape=rectangle, style=filled, color=lightblue]
-        limit -> call52_types
-        call52_types -> FROM
-
-        FROM_multiple_relations [label="multiple relations"]
-
-        Table []
-        FROM -> Table
-        Table -> FROM_multiple_relations
-        FROM_multiple_relations -> Table
-
-        call0_Query [label="Query", shape=rectangle, TYPES="[any]", MODS="[]", style=filled, color=green]
-        FROM -> call0_Query
-        call0_Query -> FROM_multiple_relations
-        FROM_multiple_relations -> call0_Query
-
-        EXIT_FROM [label="EXIT FROM"]
-        FROM_multiple_relations -> EXIT_FROM
-
-        WHERE [label="WHERE"]
-        EXIT_FROM -> WHERE
-
-        call53_types [TYPES="[3VL Value]", label="TYPES: 3VL Value", shape=rectangle, style=filled, color=lightblue]
-        WHERE -> call53_types
-
-        SELECT []
-        EXIT_WHERE [label="EXIT WHERE"]
-        call53_types -> EXIT_WHERE
-        EXIT_FROM -> EXIT_WHERE
-
-        SELECT []
-        EXIT_SELECT [label="EXIT SELECT"]
-
-        EXIT_WHERE -> SELECT
-
-        // call0_group_by [label="GROUP BY Statement", TYPES="[known]", shape=rectangle, style=filled, color=gray]
-        // EXIT_WHERE -> call0_group_by
-        // call0_group_by -> SELECT
-
-        SELECT_DISTINCT [label="DISTINCT"]
-        // SELECT_PERCENT [label="PERCENT"]
-        // SELECT_TOP [label="TOP"]
-        // call43_types [TYPES="[numeric]", label="TYPES: numeric", shape=rectangle, style=filled, color=lightblue]
-        // SELECT_WITH_TIES [label="WITH TIES"]
-        SELECT_distinct_end [label=";"]
-        // SELECT_percent_end [label=";"]
-
-        SELECT -> SELECT_DISTINCT
-        SELECT_DISTINCT -> SELECT_distinct_end
-        SELECT -> SELECT_distinct_end
-        // SELECT_distinct_end -> SELECT_TOP
-        // SELECT_TOP -> call43_types
-        // call43_types -> SELECT_PERCENT
-        // SELECT_PERCENT -> SELECT_percent_end
-        // call43_types -> SELECT_percent_end
-        // SELECT_percent_end -> SELECT_WITH_TIES
-
-        SELECT_projection [label="SELECT projection"]
-        PROJECTION[]
-        SELECT_projection -> PROJECTION
-        // SELECT_WITH_TIES -> SELECT_projection
-        SELECT_distinct_end -> SELECT_projection
-        // SELECT_percent_end -> SELECT_projection
-        //COUNT_wildcard[label="COUNT(*)"]
-        //COUNT_distinct[label="DISTINCT"]
-        
-        call0_aggregate [label="aggregate", TYPES = "[any]", shape="rectagle", style=filled, color=purple]
-        SELECT_projection -> call0_aggregate
-        call0_aggregate -> EXIT_SELECT
-
-        SELECT_list [label="SELECT list"]
-        SELECT_wildcard[label="*"]
-        SELECT_qualified_wildcard[label="qualified wildcard"]
-        SELECT_unnamed_expr[label="unnamed expression"]
-        SELECT_expr_with_alias[label="expression with alias"]
-        SELECT_list_multiple_values[label="SELECT list multiple values"]
-
-        PROJECTION -> SELECT_list
-        SELECT_list -> SELECT_wildcard
-        SELECT_list -> SELECT_qualified_wildcard
-        SELECT_list -> SELECT_unnamed_expr
-        SELECT_list -> SELECT_expr_with_alias
-        call7_types_all [label="TYPES: ALL\nmodif: [no column spec]", MODS="[no column spec]", shape=rectangle, style=filled, color=orange]
-        SELECT_unnamed_expr -> call7_types_all
-        SELECT_expr_with_alias -> call7_types_all
-
-        // call0_aggregate_function [label="aggregate function*", TYPES="[known]", shape=rectangle, style=filled, color=peru]
-        SELECT_wildcard -> SELECT_list_multiple_values // call0_aggregate_function
-        SELECT_qualified_wildcard -> SELECT_list_multiple_values // call0_aggregate_function
-        // call0_aggregate_function -> SELECT_list_multiple_values
-        call7_types_all -> SELECT_list_multiple_values // call0_aggregate_function
-        SELECT_list_multiple_values -> EXIT_SELECT
-        SELECT_list_multiple_values -> SELECT_list
-
-        // call0_having [label="HAVING", TYPES="[known]", MODS="[]", shape=rectangle, style=filled, color=mediumvioletred]
-        // EXIT_SELECT -> call0_having
-        // call0_having -> EXIT_Query
-        
-        EXIT_SELECT -> EXIT_Query
-    }
-
-    subgraph def_VAL_3 {
-        VAL_3 [shape=rectangle, label="3VL Value\nmods: [no column spec]", MODS="[no column spec]", style=filled, color=red]
-        EXIT_VAL_3 [shape=rectangle, label="EXIT 3VL Value"]
-
-        IsNull [label="IS NULL"]
-        call0_types_all [label="TYPES: ALL\nmodif.: [...mods]", MODS="[...]", shape=rectangle, style=filled, color=orange]
-        VAL_3 -> IsNull
-        IsNull -> call0_types_all
-        IsNull_not [label="NOT"]
-        IsNull -> IsNull_not
-        IsNull_not -> call0_types_all
-        call0_types_all -> EXIT_VAL_3
-
-        IsDistinctFrom [label="IS DISTINCT FROM"]
-        call1_types_all [label="TYPES: ALL\nmodif.: [...mods]", MODS="[...]", shape=rectangle, style=filled, color=orange]
-        IsDistinctNOT [label="NOT"]
-        DISTINCT []
-        call21_types [MODS="[...]", TYPES="[compatible]", label="TYPES: [compatible]\nmodif.: [...mods]", shape=rectangle, style=filled, color=lightblue]
-        VAL_3 -> IsDistinctFrom
-        IsDistinctFrom -> call1_types_all
-        call1_types_all -> IsDistinctNOT
-        IsDistinctNOT -> DISTINCT
-        call1_types_all -> DISTINCT
-        DISTINCT -> call21_types
-        call21_types -> EXIT_VAL_3
-
-        Exists_not [label="NOT"]
-        Exists [label="EXISTS"]
-        call2_Query [TYPES="[any]", MODS="[]", label="Query", shape=rectangle, style=filled, color=green]
-        VAL_3 -> Exists
-        Exists -> call2_Query
-        call2_Query -> EXIT_VAL_3
-        Exists -> Exists_not
-        Exists_not -> call2_Query
-
-        InList[label="IN [list expr]"]
-        InListNot [label="NOT"]
-        InListIn [label="IN"]
-        VAL_3 -> InList
-        call2_types_all [label="TYPES: ALL\nmodif.: [...mods]", MODS="[...]", shape=rectangle, style=filled, color=orange]
-        InList -> call2_types_all
-        call2_types_all -> InListNot
-        InListNot -> InListIn
-        call2_types_all -> InListIn
-        call1_list_expr [TYPES="[compatible]", MODS="[...]", label="list expr\nTYPES: [compatible]\nmodif.: [...mods]", shape=rectangle, style=filled, color=blue]
-        InListIn -> call1_list_expr
-        call1_list_expr -> EXIT_VAL_3
-
-        InSubquery[label="IN [subquery]"]
-        InSubqueryNot [label="NOT"]
-        InSubqueryIn [label="IN"]
-        call3_types_all [label="TYPES: ALL\nmodif.: [...mods]", MODS="[...]", shape=rectangle, style=filled, color=orange]
-        VAL_3 -> InSubquery
-        InSubquery -> call3_types_all
-        call3_types_all -> InSubqueryNot
-        InSubqueryNot -> InSubqueryIn
-        call3_types_all -> InSubqueryIn
-        call3_Query [TYPES="[compatible]", MODS="[]", label="Query\nTYPE: [compatible]", shape=rectangle, style=filled, color=green]
-        InSubqueryIn -> call3_Query
-        call3_Query -> EXIT_VAL_3
-
-        Between[label="BETWEEN . AND ."]
-        BetweenBetween [label="BETWEEN"]
-        BetweenBetweenAnd [label="AND"]
-        VAL_3 -> Between
-        call4_types_all [label="TYPES: ALL\nmodif.: [...mods]", MODS="[...]", shape=rectangle, style=filled, color=orange]
-        Between -> call4_types_all
-        call4_types_all -> BetweenBetween
-        call22_types [MODS="[...]", TYPES="[compatible]", label="TYPES: [compatible]\nmodif.: [...mods]", shape=rectangle, style=filled, color=lightblue]
-        BetweenBetween -> call22_types
-        call22_types -> BetweenBetweenAnd
-        call23_types [MODS="[...]", TYPES="[compatible]", label="TYPES: [compatible]\nmodif.: [...mods]", shape=rectangle, style=filled, color=lightblue]
-        BetweenBetweenAnd -> call23_types
-        call23_types -> EXIT_VAL_3
-
-        BinaryComp[label="CMP"]
-        BinaryCompLess [label="<"]
-        BinaryCompEqual [label="="]
-        BinaryCompLessEqual [label="<="]
-        BinaryCompUnEqual [label="<>"]
-        VAL_3 -> BinaryComp
-        call5_types_all [label="TYPES: ALL\nmodif.: [...mods]", MODS="[...]", shape=rectangle, style=filled, color=orange]
-        BinaryComp -> call5_types_all
-        call24_types [MODS="[...]", TYPES="[compatible]", label="TYPES: [compatible]\nmodif.: [...mods]", shape=rectangle, style=filled, color=lightblue]
-        call5_types_all -> BinaryCompLess
-        BinaryCompLess -> call24_types
-        call5_types_all -> BinaryCompEqual
-        BinaryCompEqual -> call24_types
-        call5_types_all -> BinaryCompLessEqual
-        BinaryCompLessEqual -> call24_types
-        call5_types_all -> BinaryCompUnEqual
-        BinaryCompUnEqual -> call24_types
-        call24_types -> EXIT_VAL_3
-
-        AnyAll[label="ANY / ALL"]
-        AnyAllSelectOp[label="select op."]
-        AnyAllLess [label="<"]
-        AnyAllEqual [label="="]
-        AnyAllLessEqual [label="<="]
-        AnyAllUnEqual [label="<>"]
-        AnyAllSelectIter[label="select iterable"]
-        AnyAllAnyAll[label="select ANY/ALL"]
-        AnyAllAnyAllAny[label="ANY"]
-        AnyAllAnyAllAll[label="ALL"]
-        VAL_3 -> AnyAll
-        call6_types_all [label="TYPES: ALL\nmodif.: [...mods]", MODS="[...]", shape=rectangle, style=filled, color=orange]
-        AnyAll -> call6_types_all
-        call6_types_all -> AnyAllSelectOp
-        AnyAllSelectOp -> AnyAllLess
-        AnyAllLess -> AnyAllSelectIter
-        AnyAllSelectOp -> AnyAllEqual
-        AnyAllEqual -> AnyAllSelectIter
-        AnyAllSelectOp -> AnyAllLessEqual
-        AnyAllLessEqual -> AnyAllSelectIter
-        AnyAllSelectOp -> AnyAllUnEqual
-        AnyAllUnEqual -> AnyAllSelectIter
-        call4_Query [TYPES="[compatible]", label="Query\nTYPE: [compatible]", shape=rectangle, style=filled, color=green]
-        AnyAllSelectIter -> call4_Query
-        call4_Query -> AnyAllAnyAll
-        call1_array [TYPES="[compatible]", MODS="[...]", label="array\nTYPE: [compatible]\nmodif.: [...mods]", shape=rectangle, style=filled, color=yellow]
-        AnyAllSelectIter -> call1_array
-        call1_array -> AnyAllAnyAll
-        AnyAllAnyAll -> AnyAllAnyAllAny
-        AnyAllAnyAllAny -> EXIT_VAL_3
-        AnyAllAnyAll -> AnyAllAnyAllAll
-        AnyAllAnyAllAll -> EXIT_VAL_3
-
-        BinaryStringLike[label="LIKE"]
-        BinaryStringLikeNot [label="NOT"]
-        BinaryStringLikeIn [label="LIKE"]
-        VAL_3 -> BinaryStringLike
-        call25_types [MODS="[...]", TYPES="[string]", label="TYPES: string\nmodif.: [...mods]", shape=rectangle, style=filled, color=lightblue]
-        BinaryStringLike -> call25_types
-        call25_types -> BinaryStringLikeNot
-        BinaryStringLikeNot -> BinaryStringLikeIn
-        call25_types -> BinaryStringLikeIn
-        call26_types [MODS="[...]", TYPES="[string]", label="TYPES: string\nmodif.: [...mods]", shape=rectangle, style=filled, color=lightblue]
-        BinaryStringLikeIn -> call26_types
-        call26_types -> EXIT_VAL_3
-
-        BinaryBooleanOpV3[label="bool op."]
-        BinaryBooleanOpV3AND [label="AND"]
-        BinaryBooleanOpV3OR [label="OR"]
-        BinaryBooleanOpV3XOR [label="XOR"]
-        VAL_3 -> BinaryBooleanOpV3
-        call27_types [MODS="[...]", TYPES="[3VL Value]", label="TYPES: 3VL Value\nmodif.: [...mods]", shape=rectangle, style=filled, color=lightblue]
-        BinaryBooleanOpV3 -> call27_types
-        call27_types -> BinaryBooleanOpV3AND
-        call28_types [MODS="[...]", TYPES="[3VL Value]", label="TYPES: 3VL Value\nmodif.: [...mods]", shape=rectangle, style=filled, color=lightblue]
-        BinaryBooleanOpV3AND -> call28_types
-        call27_types -> BinaryBooleanOpV3OR
-        BinaryBooleanOpV3OR -> call28_types
-        call27_types -> BinaryBooleanOpV3XOR
-        BinaryBooleanOpV3XOR -> call28_types
-        call28_types -> EXIT_VAL_3
-
-        true [literal="t"]
-        VAL_3 -> true
-        true -> EXIT_VAL_3
-        false [literal="t"]
-        VAL_3 -> false
-        false -> EXIT_VAL_3
-
-        Nested_VAL_3[label="([expr])"]
-        VAL_3 -> Nested_VAL_3
-        call29_types [MODS="[...]", TYPES="[3VL Value]", label="TYPES: 3VL Value\nmodif.: [...mods]", shape=rectangle, style=filled, color=lightblue]
-        Nested_VAL_3 -> call29_types
-        call29_types -> EXIT_VAL_3
-
-        UnaryNot_VAL_3[label="NOT"]
-        call30_types [MODS="[...]", TYPES="[3VL Value]", label="TYPES: 3VL Value\nmodif.: [...mods]", shape=rectangle, style=filled, color=lightblue]
-        VAL_3 -> UnaryNot_VAL_3
-        UnaryNot_VAL_3 -> call30_types
-        call30_types -> EXIT_VAL_3
-    }
-
-    subgraph def_numeric {
-        numeric [shape=rectangle, label="numeric\nmods: [no column spec]", MODS="[no column spec]", style=filled, color=chocolate]
-        EXIT_numeric [label="EXIT numeric"]
-
-        numeric_literal[label="literal", literal="t"]
-        numeric -> numeric_literal
-        numeric_literal_int[label="random int", literal="t"]
-        numeric_literal -> numeric_literal_int
-        numeric_literal_int -> EXIT_numeric
-        numeric_literal_float[label="random float", literal="t"]
-        numeric_literal -> numeric_literal_float
-        numeric_literal_float -> EXIT_numeric
-
-        BinaryNumericOp[label="binary op."]
-        call47_types [TYPES="[numeric]", MODS="[...]", label="TYPES: numeric\nMODS: [...mods]", shape=rectangle, style=filled, color=lightblue]
-        numeric -> BinaryNumericOp
-        call48_types [TYPES="[numeric]", MODS="[...]", label="TYPES: numeric\nMODS: [...mods]", shape=rectangle, style=filled, color=lightblue]
-        BinaryNumericOp -> call48_types
-        binary_numeric_plus [label="+"]
-        call48_types -> binary_numeric_plus
-        binary_numeric_plus -> call47_types
-        binary_numeric_minus [label="-"]
-        call48_types -> binary_numeric_minus
-        binary_numeric_minus -> call47_types
-        binary_numeric_mul [label="*"]
-        call48_types -> binary_numeric_mul
-        binary_numeric_mul -> call47_types
-        binary_numeric_div [label="/"]
-        call48_types -> binary_numeric_div
-        binary_numeric_div -> call47_types
-        binary_numeric_bin_or [label="|"]
-        call48_types -> binary_numeric_bin_or
-        binary_numeric_bin_or -> call47_types
-        binary_numeric_bin_and [label="&"]
-        call48_types -> binary_numeric_bin_and
-        binary_numeric_bin_and -> call47_types
-        binary_numeric_bin_xor [label="^"]
-        call48_types -> binary_numeric_bin_xor
-        binary_numeric_bin_xor -> call47_types
-        call47_types -> EXIT_numeric
-
-        UnaryNumericOp [label="unary op."]
-        call1_types [TYPES="[numeric]", MODS="[...]", label="TYPES: numeric\nMODS: [...mods]", shape=rectangle, style=filled, color=lightblue]
-        numeric -> UnaryNumericOp
-        unary_numeric_plus[label="+"]
-        UnaryNumericOp -> unary_numeric_plus
-        unary_numeric_plus -> call1_types
-        unary_numeric_minus[label="-"]
-        UnaryNumericOp -> unary_numeric_minus
-        unary_numeric_minus -> call1_types
-        unary_numeric_bin_not [label="~"]
-        UnaryNumericOp -> unary_numeric_bin_not
-        unary_numeric_bin_not -> call1_types
-        unary_numeric_sq_root [label="|/"]
-        UnaryNumericOp -> unary_numeric_sq_root
-        unary_numeric_sq_root -> call1_types
-        unary_numeric_cub_root [label="||/"]
-        UnaryNumericOp -> unary_numeric_cub_root
-        unary_numeric_cub_root -> call1_types
-        // unary_numeric_postfix_fact [label="!"]         // THESE 2 WERE REMOVED FROM POSTGRESQL
-        // UnaryNumericOp -> unary_numeric_postfix_fact
-        // unary_numeric_postfix_fact -> call1_types
-        // unary_numeric_prefix_fact [label="!!"]
-        // UnaryNumericOp -> unary_numeric_prefix_fact
-        // unary_numeric_prefix_fact -> call1_types
-        unary_numeric_abs [label="@"]
-        UnaryNumericOp -> unary_numeric_abs
-        unary_numeric_abs -> call1_types
-        call1_types -> EXIT_numeric
-
-        numeric_string_Position[label="POSITION([expr] in [expr])"]
-        numeric -> numeric_string_Position
-        call2_types [TYPES="[string]", MODS="[...]", label="TYPES: string\nMODS: [...mods]", shape=rectangle, style=filled, color=lightblue]
-        numeric_string_Position -> call2_types
-        string_position_in [label="in"]
-        call2_types -> string_position_in
-        call3_types [TYPES="[string]", MODS="[...]", label="TYPES: string\nMODS: [...mods]", shape=rectangle, style=filled, color=lightblue]
-        string_position_in -> call3_types
-        call3_types -> EXIT_numeric
-
-        Nested_numeric[label="([expr])"]
-        numeric -> Nested_numeric
-        call4_types [TYPES="[numeric]", MODS="[...]", label="TYPES: numeric\nMODS: [...mods]", shape=rectangle, style=filled, color=lightblue]
-        Nested_numeric -> call4_types
-        call4_types -> EXIT_numeric
-    }
-
-    subgraph def_string {
-        string [label="string\nmods: [no column spec]", MODS="[no column spec]", shape=rectangle, style=filled, color=pink]
-        EXIT_string [label="EXIT string"]
-
-        string_literal [label="random string literal", literal="t"]
-        string -> string_literal
-        string_literal -> EXIT_string
-
-        string_trim[label="TRIM"]
-        string -> string_trim
-        call5_types [TYPES="[string]", MODS="[...]", label="TYPES: string\nMODS: [...mods]", shape=rectangle, style=filled, color=lightblue]
-        string_trim -> call5_types
-        call6_types [TYPES="[string]", MODS="[...]", label="TYPES: string\nMODS: [...mods]", shape=rectangle, style=filled, color=lightblue]
-        string_trim -> call6_types
-        BOTH []
-        call6_types -> BOTH
-        BOTH -> call5_types
-        LEADING []
-        call6_types -> LEADING
-        LEADING -> call5_types
-        TRAILING []
-        call6_types -> TRAILING
-        TRAILING -> call5_types
-        call5_types -> EXIT_string
-
-        string_concat [label="concatenation"]
-        string -> string_concat
-        call7_types [TYPES="[string]", MODS="[...]", label="TYPES: string\nMODS: [...mods]", shape=rectangle, style=filled, color=lightblue]
-        string_concat -> call7_types
-        string_concat_concat [label="||"]
-        call7_types -> string_concat_concat
-        call8_types [TYPES="[string]", MODS="[...]", label="TYPES: string\nMODS: [...mods]", shape=rectangle, style=filled, color=lightblue]
-        string_concat_concat -> call8_types
-        call8_types -> EXIT_string
-
-        // string_substring[label="substring"]
-        // string -> string_substring
-        // call9_types [TYPES="[string]", MODS="[...]", label="TYPES: string\nMODS: [...mods]", shape=rectangle, style=filled, color=lightblue]
-        // string_substring -> call9_types
-        // string_substr_numeric_from_from[label="from"]
-        // call9_types -> string_substr_numeric_from_from
-        // call10_types [TYPES="[numeric]", MODS="[...]", label="TYPES: numeric\nMODS: [...mods]", shape=rectangle, style=filled, color=lightblue]
-        // string_substr_numeric_from_from -> call10_types
-        // call10_types -> EXIT_string
-        // string_substr_numeric_len_len [label="length"]
-        // call10_types -> string_substr_numeric_len_len
-        // call11_types [TYPES="[numeric]", MODS="[...]", label="TYPES: numeric\nMODS: [...mods]", shape=rectangle, style=filled, color=lightblue]
-        // string_substr_numeric_len_len -> call11_types
-        // call11_types -> EXIT_string
-    }
-    
-    subgraph def_bool {
-        bool [label="bool", shape=rectangle, style=filled, color=violet]
-        EXIT_bool [label = "EXIT bool"]
-        
-        bool_true [label="TRUE"]
-        bool_false [label="FALSE"]
-        
-        bool -> bool_true
-        bool -> bool_false
-        bool_true -> EXIT_bool
-        bool_false -> EXIT_bool
-        
-        BinaryBoolOp [label = "binary op."]
-        BoolAnd [label="AND"]
-        BoolOr [label="OR"]
-        BoolXor [label = "XOR"]
-        BoolNot [label = "NOT"]
-        
-        call53_types [TYPES="[bool]", label="TYPES: bool", shape=rectangle, style=filled, color=lightblue]
-        bool -> BoolNot
-        BoolNot -> call53_types
-        call53_types -> EXIT_bool
-        
-        call54_types [TYPES="[bool]", label="TYPES: bool", shape=rectangle, style=filled, color=lightblue]
-        bool -> BinaryBoolOp
-        BinaryBoolOp -> call54_types
-        call54_types -> BoolOr
-        call54_types -> BoolXor
-        call54_types -> BoolAnd
-        
-        call55_types [TYPES="[bool]", label="TYPES: bool", shape=rectangle, style=filled, color=lightblue]
-        BoolOr -> call55_types
-        BoolXor -> call55_types
-        BoolAnd -> call55_types
-        call55_types -> EXIT_bool
-    }
-    
-    subgraph def_types {
-<<<<<<< HEAD
-        types [TYPES="[numeric, 3VL Value, array, list expr, string, bool]", label="TYPE(S) (generic):\ntypes=[numeric?, 3VL Value?, array?, list expr?, string?, bool?]", shape=octagon, style=filled, color=lightblue]
-=======
-        types [TYPES="[numeric, 3VL Value, array, list expr, string]", MODS="[no column spec]", label="TYPE(S) (generic):\ntypes=[numeric?, 3VL Value?, array?, list expr?, string?]\nmods=[no column spec]", shape=octagon, style=filled, color=lightblue]
->>>>>>> 0f1b23a1
-        EXIT_types [label="EXIT GENERIC TYPE(S)", shape=rectangle]
-
-        types_select_type[label="type := "]
-        types_select_type_end[label=";"]
-        types -> types_select_type
-        types_select_type_numeric[OPTIONAL="numeric", label="numeric?"]
-        types_select_type -> types_select_type_numeric
-        types_select_type_numeric -> types_select_type_end
-        types_select_type_3vl[OPTIONAL="3VL Value", label="3VL Value?"]
-        types_select_type -> types_select_type_3vl
-        types_select_type_3vl -> types_select_type_end
-        types_select_type_array[OPTIONAL="array", label="array?"]
-        types_select_type -> types_select_type_array
-        types_select_type_array -> types_select_type_end
-        types_select_type_list_expr[OPTIONAL="list expr", label="list expr?"]
-        types_select_type -> types_select_type_list_expr
-        types_select_type_list_expr -> types_select_type_end
-        types_select_type_string[OPTIONAL="string", label="string?"]
-        types_select_type -> types_select_type_string
-        types_select_type_string -> types_select_type_end
-        types_select_type_bool[OPTIONAL="bool", label="bool?"]
-        types_select_type -> types_select_type_bool
-        types_select_type_bool -> types_select_type_end
-
-
-        call0_column_spec [TYPE="known", trigger="no column spec", trigger_mode="off", label="column specifier\nTYPE: type\nmod.: 'no column spec'", shape=rectangle, style=filled, color=gold]
-        types_select_type_end -> call0_column_spec
-        call0_column_spec -> EXIT_types
-
-        call1_Query [TYPES="[known]", MODS="[single value]", label="Query\nMODS: single value\nTYPE: type", shape=rectangle, style=filled, color=green]
-        types_select_type_end -> call1_Query
-        call1_Query -> EXIT_types
-
-        types_null [label="null"]
-        types -> types_null
-        types_null -> EXIT_types
-
-        call0_numeric [OPTIONAL="numeric", label="numeric?\nMODS: [...mods]", MODS="[...]", shape=rectangle, style=filled, color=chocolate]
-        types -> call0_numeric
-        call0_numeric -> EXIT_types
-
-        call1_VAL_3 [OPTIONAL="3VL Value", label="3VL Value?\nMODS: [...mods]", MODS="[...]", shape=rectangle, style=filled, color=red]
-        types -> call1_VAL_3
-        call1_VAL_3 -> EXIT_types
-
-        call0_string [OPTIONAL="string", label="string?\nMODS: [...mods]", MODS="[...]", shape=rectangle, style=filled, color=pink]
-        types -> call0_string
-        call0_string -> EXIT_types
-
-        call0_list_expr [OPTIONAL="list expr", TYPES="[known]", MODS="[...]", label="list expr?\nTYPES: [...types]\nMODS: [...mods]", shape=rectangle, style=filled, color=blue]
-        types -> call0_list_expr
-        call0_list_expr -> EXIT_types
-
-        call0_array [OPTIONAL="array", TYPES="[known]", MODS="[...]", label="array?\nTYPES: [...types]\nMODS: [...mods]", shape=rectangle, style=filled, color=yellow]
-        types -> call0_array
-        call0_array -> EXIT_types
-        
-        call0_bool [OPTIONAL="bool", label="bool?", shape=rectangle, style=filled, color=violet]
-        types -> call0_bool
-        call0_bool -> EXIT_types
-    }
-
-    subgraph def_types_all {
-        types_all [label="TYPES: ALL\nmods: [no column spec]", MODS="[no column spec]", shape=rectangle, style=filled, color=orange]
-        EXIT_types_all [label="EXIT TYPES: ALL", shape=rectangle]
-
-<<<<<<< HEAD
-        call0_types [TYPES="[numeric, 3VL Value, array, list expr, string, bool]", label="TYPES: numeric, 3VL Value, array, list expr, string, bool", shape=rectangle]
-=======
-        call0_types [TYPES="[numeric, 3VL Value, array, list expr, string]", MODS="[...]", label="TYPES: numeric, 3VL Value, array, list expr, string\nMODS: [...mods]", shape=rectangle]
->>>>>>> 0f1b23a1
-        types_all -> call0_types
-        call0_types -> EXIT_types_all
-    }
-
-    subgraph def_column_spec {
-        column_spec [TYPE="numeric, 3VL Value, string, array, bool", label="column specifier\ntype=numeric | 3VL Value | string | array | bool", shape=octagon, style=filled, color=gold]
-        EXIT_column_spec [label="EXIT column specifier", shape=rectangle]
-
-        qualified_name [label="Qualified column name of type: type"]
-        column_spec -> qualified_name
-        qualified_name -> EXIT_column_spec
-        unqualified_name [label="Unqualified column name of type: type"]
-        column_spec -> unqualified_name
-        unqualified_name -> EXIT_column_spec
-    }
-
-    subgraph def_array {
-<<<<<<< HEAD
-        array [TYPES="[numeric, 3VL Value, string, list expr, array, bool]", label="array\ntypes=[numeric?, 3VL Value?, string?, array?]", shape=octagon, style=filled, color=yellow]
-=======
-        array [TYPES="[numeric, 3VL Value, string, list expr, array]", MODS="[no column spec]", label="array\ntypes=[numeric?, 3VL Value?, string?, array?]\nmods: [no column spec]", shape=octagon, style=filled, color=yellow]
->>>>>>> 0f1b23a1
-        EXIT_array[label="EXIT array"]
-
-        call50_types [TYPES="[compatible]", label="TYPES: [compatible]\nMODS: [...mods]", MODS="[...]", shape=rectangle, style=filled, color=lightblue]
-        call50_types -> call50_types
-
-        call12_types [OPTIONAL="numeric", TYPES="[numeric]", label="TYPE: numeric?\nMODS: [...mods]", MODS="[...]", shape=rectangle, style=filled, color=lightblue]
-        array -> call12_types
-        call12_types -> call50_types
-
-        call13_types [OPTIONAL="3VL Value", TYPES="[3VL Value]", label="TYPE: 3VL Value?\nMODS: [...mods]", MODS="[...]", shape=rectangle, style=filled, color=lightblue]
-        array -> call13_types
-        call13_types -> call50_types
-
-        call31_types [OPTIONAL="string", TYPES="[string]", label="TYPE: string?\nMODS: [...mods]", MODS="[...]", shape=rectangle, style=filled, color=lightblue]
-        array -> call31_types
-        call31_types -> call50_types
-
-        call51_types [OPTIONAL="list expr", TYPES="[list expr]", label="TYPE: list expr?\nMODS: [...mods]", MODS="[...]", shape=rectangle, style=filled, color=lightblue]
-        array -> call51_types
-        call51_types -> call50_types
-
-        call14_types [OPTIONAL="array", TYPES="[array]", label="TYPE: array?\nMODS: [...mods]", MODS="[...]", shape=rectangle, style=filled, color=lightblue]
-        array -> call14_types
-        call14_types -> call50_types
-        
-        call60_types [OPTIONAL="bool", TYPES="[bool]", label="TYPE: bool?", shape=rectangle, style=filled, color=lightblue]
-        array -> call60_types
-        call60_types -> call50_types
-
-        call50_types -> EXIT_array
-    }
-
-    subgraph def_list_expr {
-<<<<<<< HEAD
-        list_expr[TYPES="[numeric, 3VL Value, string, list expr, array, bool]", label="list expr\ntypes=[numeric?, 3VL Value?, string?, list expr?, array?]", shape=octagon, style=filled, color=blue]
-=======
-        list_expr[TYPES="[numeric, 3VL Value, string, list expr, array]", MODS="[no column spec]", label="list expr\ntypes=[numeric?, 3VL Value?, string?, list expr?, array?]\nmods: [no column spec]", shape=octagon, style=filled, color=blue]
->>>>>>> 0f1b23a1
-        EXIT_list_expr[label="EXIT list expr"]
-
-        call49_types [TYPES="[compatible]", label="TYPES: [compatible]\nMODS: [...mods]", MODS="[...]", shape=rectangle, style=filled, color=lightblue]
-
-        call16_types [OPTIONAL="numeric", TYPES="[numeric]", label="TYPE: numeric?\nMODS: [...mods]", MODS="[...]", shape=rectangle, style=filled, color=lightblue]
-        list_expr -> call16_types
-        call16_types -> call49_types
-
-        call17_types [OPTIONAL="3VL Value", TYPES="[3VL Value]", label="TYPE: 3VL Value?\nMODS: [...mods]", MODS="[...]", shape=rectangle, style=filled, color=lightblue]
-        list_expr -> call17_types
-        call17_types -> call49_types
-
-        call18_types [OPTIONAL="string", TYPES="[string]", label="TYPE: string?\nMODS: [...mods]", MODS="[...]", shape=rectangle, style=filled, color=lightblue]
-        list_expr -> call18_types
-        call18_types -> call49_types
-
-        call19_types [OPTIONAL="list expr", TYPES="[list expr]", label="TYPE: list expr?\nMODS: [...mods]", MODS="[...]", shape=rectangle, style=filled, color=lightblue]
-        list_expr -> call19_types
-        call19_types -> call49_types
-
-        call20_types [OPTIONAL="array", TYPES="[array]", label="TYPE: array?\nMODS: [...mods]", MODS="[...]", shape=rectangle, style=filled, color=lightblue]
-        list_expr -> call20_types
-        call20_types -> call49_types
-        
-        call59_types [OPTIONAL="bool", TYPES="[bool]", label="TYPE: bool?", shape=rectangle, style=filled, color=lightblue]
-        list_expr -> call59_types
-        call59_types -> call49_types
-
-        call49_types -> call49_types
-        call49_types -> EXIT_list_expr
-    }
-
-    subgraph def_group_by {
-        group_by [label="GROUP BY", shape=rectangle, style=filled, color=gray]
-        EXIT_group_by [label="EXIT GROUP BY"]
-
-        grouping_rollup [label="rollup"]
-        group_by -> grouping_rollup
-
-        grouping_cube [label="cube"]
-        group_by -> grouping_cube
-
-        grouping_set [label="grouping set"]
-        group_by -> grouping_set
-
-        //columns must appear in FROM, but not necesserily in SELECT
-        group_by_col_list [label="array of column names\nTYPES: STRING", TYPES="string", shape=rectangle]
-        group_by -> group_by_col_list
-
-        grouping_set -> group_by_col_list
-        grouping_set -> grouping_cube
-        grouping_set -> grouping_rollup
-
-        grouping_rollup -> group_by_col_list
-        grouping_cube -> group_by_col_list
-
-        column_name [label="column name"]
-        group_by_col_list -> column_name
-        column_name -> group_by_col_list
-
-        column_name -> EXIT_group_by
-    }
-
-    subgraph def_having {
-        having [label="HAVING", shape=rectangle, style=filled, color=mediumvioletred]
-        EXIT_having [label="EXIT HAVING"]
-
-        having_condition [label="HAVING condition"]
-        having -> having_condition
-
-        having_not [label="NOT"]
-        call45_types [TYPES="[3VL Value]", label="TYPE: [3VL]", shape=rectangle, style=filled, color=lightblue]
-        call46_types [TYPES="[3VL Value]", label="TYPE: [3VL]", shape=rectangle, style=filled, color=lightblue]
-        having_logical_expr [label="AND | OR ?"]
-
-        having_condition -> having_not
-        having_condition -> call45_types
-
-        call45_types -> having_logical_expr
-        having_not -> call45_types
-
-        having_not_optional [label="NOT"]
-        having_logical_expr -> having_not_optional
-        having_not_optional -> call46_types
-        having_logical_expr -> call46_types
-
-        call45_types -> EXIT_having
-        call46_types -> EXIT_having
-    }       
-
-    subgraph def_aggregate {
-        aggregate [TYPES="[numeric, array, string, bool]", label="AGGREGATE (generic):\ntypes=[numeric?, 3VL Value?, array?, list expr?, string?, bool?]", shape=rectangle, style=filled, color=purple]        
-        EXIT_aggregate [label="EXIT aggregate"]
-        
-        aggregate_select_return_type [label="return type:="]
-        //TODO make these types an "OPTION"
-        aggregate -> aggregate_select_return_type
-        aggregate_select_type_numeric[OPTIONAL="numeric", label="numeric"]
-        aggregate_select_type_array[OPTIONAL="array", label="array"]
-        aggregate_select_type_string[OPTIONAL="string", label="string"]
-        aggregate_select_type_bool[OPTIONAL="bool", label="bool"]
-
-        aggregate_select_return_type -> aggregate_select_type_numeric
-        aggregate_select_return_type -> aggregate_select_type_array
-        aggregate_select_return_type -> aggregate_select_type_string
-        aggregate_select_return_type -> aggregate_select_type_bool
-        
-        call56_types [TYPES="[bool]", label="TYPES: bool", shape=rectangle, style=filled, color=lightblue]
-        //call57_types [TYPES="[array]", label="TYPES: array", shape=rectangle, style=filled, color=lightblue]
-        call52_types [TYPES="[numeric]", label="TYPES: numeric", shape=rectangle, style=filled, color=lightblue]
-        //call58_types [TYPES="[string]", label="TYPES: string", shape=rectangle, style=filled, color=lightblue]
-        //call62_types [TYPES="[numeric]", label="TYPES: numeric", shape=rectangle, style=filled, color=lightblue]
-        call63_types [TYPES="[string]", label="TYPES: string", shape=rectangle, style=filled, color=lightblue]
-        call56_types -> EXIT_aggregate
-        call52_types -> EXIT_aggregate
-        //call57_types -> EXIT_aggregate  
-        call63_types -> EXIT_aggregate
-
-        ARRAY_AGG[]
-        aggregate_select_type_array -> ARRAY_AGG
-        ARRAY_AGG -> call52_types //numeric
-        ARRAY_AGG -> call63_types //string
-        ARRAY_AGG -> call56_types //bool 
-        
-        AVG[]
-        aggregate_select_type_numeric -> AVG
-        AVG -> call52_types
-        
-        BIT_AND[]
-        aggregate_select_type_numeric -> BIT_AND
-        BIT_AND -> call52_types
-
-        BIT_OR[]
-        aggregate_select_type_numeric -> BIT_OR
-        BIT_OR -> call52_types
-
-        BIT_XOR[]
-        aggregate_select_type_numeric -> BIT_XOR
-        BIT_XOR -> call52_types
-
-        SUM[]
-        aggregate_select_type_numeric -> SUM
-        SUM -> call52_types
-
-        BOOL_AND[]
-        aggregate_select_type_bool -> BOOL_AND
-        BOOL_AND -> call56_types
-
-        BOOL_OR[]
-        aggregate_select_type_bool -> BOOL_OR
-        BOOL_OR -> call56_types
-
-        EVERY[]
-        aggregate_select_type_bool -> EVERY
-        EVERY -> call56_types
-
-        MAX_string[label = "MAX"]
-        //aggregate_select_type_numeric -> MAX
-        //max_min_numeric -> call52_types
-        //max_min_numeric -> call57_types
-        call2_array [TYPES="[string]", label = "ARRAY [string]", shape=rectangle, style=filled, color=yellow]
-        call2_array -> EXIT_aggregate
-        MAX_string -> call2_array
-        aggregate_select_type_string -> MAX_string
-        MAX_string -> call63_types
-
-        MIN_string[label="MIN"]
-        //aggregate_select_type_numeric -> MIN
-        MIN_string -> call2_array
-        aggregate_select_type_string -> MIN_string
-        MIN_string -> call63_types
-
-
-        MAX_numeric[label = "MAX"]
-        //aggregate_select_type_numeric -> MAX
-        //max_min_numeric -> call52_types
-        //max_min_numeric -> call57_types
-        aggregate_select_type_numeric -> MAX_numeric
-        MAX_numeric -> call52_types
-        call3_array [TYPES="[numeric]", label = "ARRAY [numeric]", shape=rectangle, style=filled, color=yellow]
-        MAX_numeric -> call3_array
-        call3_array -> EXIT_aggregate
-
-        MIN_numeric[label="MIN"]
-        //aggregate_select_type_numeric -> MIN
-        aggregate_select_type_numeric -> MIN_numeric
-        MIN_numeric -> call52_types
-        MIN_numeric -> call3_array
-    
-
-        STRING_AGG[]
-        aggregate_select_type_string -> STRING_AGG
-        STRING_AGG -> call63_types
-        
-        COUNT[]
-        aggregate_select_type_numeric -> COUNT
-        COUNT_wildcard[label="*"]
-        COUNT_distinct[label="DISTINCT"]
-        call8_types_all [TYPES="[any]", label="TYPES: ALL", shape=rectangle, style=filled, color=orange]
-        COUNT -> COUNT_wildcard
-        COUNT -> COUNT_distinct
-        COUNT -> call8_types_all
-        COUNT_distinct -> call8_types_all
-        call8_types_all -> EXIT_aggregate
-        COUNT_wildcard -> EXIT_aggregate
-        
-        
-    }
-    
-    subgraph ignore {
-        EXIT_VAL_3 -> numeric [color=none]
-        EXIT_numeric -> string [color=none]
-        EXIT_types -> types_all [color=none]
-        EXIT_types_all -> column_spec [color=none]
-        EXIT_column_spec -> array [color=none]
-        EXIT_array -> list_expr[color=none]
-        EXIT_Query -> group_by [color=none]
-        EXIT_group_by -> SELECT_projection [color=none]
-        EXIT_string -> aggregate [color=none]
-        EXIT_aggregate -> bool [color=none]
-    }
+# Structure is ALWAYS as follows:
+# 1. General rule is place function definitions inside their own subgraphs.
+# 2. Functional node begins from the node_name node.
+
+# 3. Function definitions look as follows:
+# 1) Node with parameters:
+# subgraph def_{node_name} {
+#     {node_name} [
+#         TYPES="[{type_name}, ...]" OR "[any]" OR "[known]" OR "[compatible]",
+#         TYPE="{type_name}, ..." OR "known",
+#         MODS="[{mod_name}, ...]" OR "[...]" (passes all argument triggers further),
+#         ...
+#     ]
+#     ...
+# }
+# TYPE, TYPES and MOD in definitions are only for type-checking.
+# All specified types of modifiers (TYPE, TYPES, MOD) are required to be passed by caller.
+# If TYPES="[any]", all types are selected.
+# If TYPES="[compatible]" or TYPES="[known]", the types are popped from the reprective stacks.
+# from the respective stacks
+
+# 4. Optional node (with a question mark at the end in definition label):
+# {node_name} [OPTIONAL="option_name"]
+# option_name is the name of an option listed in function declaration.
+# The node will be turned off or on respective to the function call parameters.
+
+# 5. Exit a callable node:
+# EXIT_{node_name} [label="EXIT {node_label}"]
+
+# 6. Call a callable node with params:
+# call{caller_num}_{node_name} [TYPES={...}, MODS={...}, ...]
+# ... -> call...
+# there can be multiple callers, so each caller should have a unique id
+# values of TYPES and MOD are exact mathes to those in definition
+
+# 7. Call a callable node without params:
+# call{caller_num}_{node_name} [...]
+# ... -> call...
+
+# 8. These are ignored:
+# 1) ... -> ... [color=none]
+# 2) Graphviz params in [] (label, shape...)
+
+# 9. Define a node before referencing it:
+# FROM []
+# Query -> FROM
+
+# 10. Don't do this:
+# ... -> ... -> ...
+
+# 11. subgraph ignore {} is completely ignored
+
+# 12. Do NOT use block comments /* */
+
+# 13 [temporary]. Mark nodes that will generate a literal value with 100%
+# probability as node[literal="t"]
+
+# 14. To use modifiers provided in arguments, mark a node with trigger="MOD. NAME", trigger_mode="off" / trigger_mode="on"
+
+digraph G {
+    subgraph def_Query {
+        Query [TYPES="[any]", MODS="[single value]", label="Query\ntypes(ordered)=[...]\nmods=[single value]", shape=octagon, style=filled, color=green]
+        EXIT_Query [label="EXIT Query"]
+
+        FROM []
+
+        single_value_true [label="limit 1 (mod.: 'single value')", trigger="single value", trigger_mode="on"]
+        Query -> single_value_true
+        single_value_true -> FROM
+
+        single_value_false [label="mod.: '!single value'", trigger="single value", trigger_mode="off"]
+        Query -> single_value_false
+        single_value_false -> FROM
+
+        limit [label="limit [num]"]
+        single_value_false -> limit
+        call52_types [TYPES="[numeric]", MODS="[no column spec]", label="TYPES: numeric", shape=rectangle, style=filled, color=lightblue]
+        limit -> call52_types
+        call52_types -> FROM
+
+        FROM_multiple_relations [label="multiple relations"]
+
+        Table []
+        FROM -> Table
+        Table -> FROM_multiple_relations
+        FROM_multiple_relations -> Table
+
+        call0_Query [label="Query", shape=rectangle, TYPES="[any]", MODS="[]", style=filled, color=green]
+        FROM -> call0_Query
+        call0_Query -> FROM_multiple_relations
+        FROM_multiple_relations -> call0_Query
+
+        EXIT_FROM [label="EXIT FROM"]
+        FROM_multiple_relations -> EXIT_FROM
+
+        WHERE [label="WHERE"]
+        EXIT_FROM -> WHERE
+
+        call53_types [TYPES="[3VL Value]", label="TYPES: 3VL Value", shape=rectangle, style=filled, color=lightblue]
+        WHERE -> call53_types
+
+        SELECT []
+        EXIT_WHERE [label="EXIT WHERE"]
+        call53_types -> EXIT_WHERE
+        EXIT_FROM -> EXIT_WHERE
+
+        SELECT []
+        EXIT_SELECT [label="EXIT SELECT"]
+
+        EXIT_WHERE -> SELECT
+
+        // call0_group_by [label="GROUP BY Statement", TYPES="[known]", shape=rectangle, style=filled, color=gray]
+        // EXIT_WHERE -> call0_group_by
+        // call0_group_by -> SELECT
+
+        SELECT_DISTINCT [label="DISTINCT"]
+        // SELECT_PERCENT [label="PERCENT"]
+        // SELECT_TOP [label="TOP"]
+        // call43_types [TYPES="[numeric]", label="TYPES: numeric", shape=rectangle, style=filled, color=lightblue]
+        // SELECT_WITH_TIES [label="WITH TIES"]
+        SELECT_distinct_end [label=";"]
+        // SELECT_percent_end [label=";"]
+
+        SELECT -> SELECT_DISTINCT
+        SELECT_DISTINCT -> SELECT_distinct_end
+        SELECT -> SELECT_distinct_end
+        // SELECT_distinct_end -> SELECT_TOP
+        // SELECT_TOP -> call43_types
+        // call43_types -> SELECT_PERCENT
+        // SELECT_PERCENT -> SELECT_percent_end
+        // call43_types -> SELECT_percent_end
+        // SELECT_percent_end -> SELECT_WITH_TIES
+
+        SELECT_projection [label="SELECT projection"]
+        PROJECTION[]
+        SELECT_projection -> PROJECTION
+        // SELECT_WITH_TIES -> SELECT_projection
+        SELECT_distinct_end -> SELECT_projection
+        // SELECT_percent_end -> SELECT_projection
+        //COUNT_wildcard[label="COUNT(*)"]
+        //COUNT_distinct[label="DISTINCT"]
+        
+        call0_aggregate [label="aggregate", TYPES = "[any]", shape="rectagle", style=filled, color=purple]
+        SELECT_projection -> call0_aggregate
+        call0_aggregate -> EXIT_SELECT
+
+        SELECT_list [label="SELECT list"]
+        SELECT_wildcard[label="*"]
+        SELECT_qualified_wildcard[label="qualified wildcard"]
+        SELECT_unnamed_expr[label="unnamed expression"]
+        SELECT_expr_with_alias[label="expression with alias"]
+        SELECT_list_multiple_values[label="SELECT list multiple values"]
+
+        PROJECTION -> SELECT_list
+        SELECT_list -> SELECT_wildcard
+        SELECT_list -> SELECT_qualified_wildcard
+        SELECT_list -> SELECT_unnamed_expr
+        SELECT_list -> SELECT_expr_with_alias
+        call7_types_all [label="TYPES: ALL\nmodif: [no column spec]", MODS="[no column spec]", shape=rectangle, style=filled, color=orange]
+        SELECT_unnamed_expr -> call7_types_all
+        SELECT_expr_with_alias -> call7_types_all
+
+        // call0_aggregate_function [label="aggregate function*", TYPES="[known]", shape=rectangle, style=filled, color=peru]
+        SELECT_wildcard -> SELECT_list_multiple_values // call0_aggregate_function
+        SELECT_qualified_wildcard -> SELECT_list_multiple_values // call0_aggregate_function
+        // call0_aggregate_function -> SELECT_list_multiple_values
+        call7_types_all -> SELECT_list_multiple_values // call0_aggregate_function
+        SELECT_list_multiple_values -> EXIT_SELECT
+        SELECT_list_multiple_values -> SELECT_list
+
+        // call0_having [label="HAVING", TYPES="[known]", MODS="[]", shape=rectangle, style=filled, color=mediumvioletred]
+        // EXIT_SELECT -> call0_having
+        // call0_having -> EXIT_Query
+        
+        EXIT_SELECT -> EXIT_Query
+    }
+
+    subgraph def_VAL_3 {
+        VAL_3 [shape=rectangle, label="3VL Value\nmods: [no column spec]", MODS="[no column spec]", style=filled, color=red]
+        EXIT_VAL_3 [shape=rectangle, label="EXIT 3VL Value"]
+
+        IsNull [label="IS NULL"]
+        call0_types_all [label="TYPES: ALL\nmodif.: [...mods]", MODS="[...]", shape=rectangle, style=filled, color=orange]
+        VAL_3 -> IsNull
+        IsNull -> call0_types_all
+        IsNull_not [label="NOT"]
+        IsNull -> IsNull_not
+        IsNull_not -> call0_types_all
+        call0_types_all -> EXIT_VAL_3
+
+        IsDistinctFrom [label="IS DISTINCT FROM"]
+        call1_types_all [label="TYPES: ALL\nmodif.: [...mods]", MODS="[...]", shape=rectangle, style=filled, color=orange]
+        IsDistinctNOT [label="NOT"]
+        DISTINCT []
+        call21_types [MODS="[...]", TYPES="[compatible]", label="TYPES: [compatible]\nmodif.: [...mods]", shape=rectangle, style=filled, color=lightblue]
+        VAL_3 -> IsDistinctFrom
+        IsDistinctFrom -> call1_types_all
+        call1_types_all -> IsDistinctNOT
+        IsDistinctNOT -> DISTINCT
+        call1_types_all -> DISTINCT
+        DISTINCT -> call21_types
+        call21_types -> EXIT_VAL_3
+
+        Exists_not [label="NOT"]
+        Exists [label="EXISTS"]
+        call2_Query [TYPES="[any]", MODS="[]", label="Query", shape=rectangle, style=filled, color=green]
+        VAL_3 -> Exists
+        Exists -> call2_Query
+        call2_Query -> EXIT_VAL_3
+        Exists -> Exists_not
+        Exists_not -> call2_Query
+
+        InList[label="IN [list expr]"]
+        InListNot [label="NOT"]
+        InListIn [label="IN"]
+        VAL_3 -> InList
+        call2_types_all [label="TYPES: ALL\nmodif.: [...mods]", MODS="[...]", shape=rectangle, style=filled, color=orange]
+        InList -> call2_types_all
+        call2_types_all -> InListNot
+        InListNot -> InListIn
+        call2_types_all -> InListIn
+        call1_list_expr [TYPES="[compatible]", MODS="[...]", label="list expr\nTYPES: [compatible]\nmodif.: [...mods]", shape=rectangle, style=filled, color=blue]
+        InListIn -> call1_list_expr
+        call1_list_expr -> EXIT_VAL_3
+
+        InSubquery[label="IN [subquery]"]
+        InSubqueryNot [label="NOT"]
+        InSubqueryIn [label="IN"]
+        call3_types_all [label="TYPES: ALL\nmodif.: [...mods]", MODS="[...]", shape=rectangle, style=filled, color=orange]
+        VAL_3 -> InSubquery
+        InSubquery -> call3_types_all
+        call3_types_all -> InSubqueryNot
+        InSubqueryNot -> InSubqueryIn
+        call3_types_all -> InSubqueryIn
+        call3_Query [TYPES="[compatible]", MODS="[]", label="Query\nTYPE: [compatible]", shape=rectangle, style=filled, color=green]
+        InSubqueryIn -> call3_Query
+        call3_Query -> EXIT_VAL_3
+
+        Between[label="BETWEEN . AND ."]
+        BetweenBetween [label="BETWEEN"]
+        BetweenBetweenAnd [label="AND"]
+        VAL_3 -> Between
+        call4_types_all [label="TYPES: ALL\nmodif.: [...mods]", MODS="[...]", shape=rectangle, style=filled, color=orange]
+        Between -> call4_types_all
+        call4_types_all -> BetweenBetween
+        call22_types [MODS="[...]", TYPES="[compatible]", label="TYPES: [compatible]\nmodif.: [...mods]", shape=rectangle, style=filled, color=lightblue]
+        BetweenBetween -> call22_types
+        call22_types -> BetweenBetweenAnd
+        call23_types [MODS="[...]", TYPES="[compatible]", label="TYPES: [compatible]\nmodif.: [...mods]", shape=rectangle, style=filled, color=lightblue]
+        BetweenBetweenAnd -> call23_types
+        call23_types -> EXIT_VAL_3
+
+        BinaryComp[label="CMP"]
+        BinaryCompLess [label="<"]
+        BinaryCompEqual [label="="]
+        BinaryCompLessEqual [label="<="]
+        BinaryCompUnEqual [label="<>"]
+        VAL_3 -> BinaryComp
+        call5_types_all [label="TYPES: ALL\nmodif.: [...mods]", MODS="[...]", shape=rectangle, style=filled, color=orange]
+        BinaryComp -> call5_types_all
+        call24_types [MODS="[...]", TYPES="[compatible]", label="TYPES: [compatible]\nmodif.: [...mods]", shape=rectangle, style=filled, color=lightblue]
+        call5_types_all -> BinaryCompLess
+        BinaryCompLess -> call24_types
+        call5_types_all -> BinaryCompEqual
+        BinaryCompEqual -> call24_types
+        call5_types_all -> BinaryCompLessEqual
+        BinaryCompLessEqual -> call24_types
+        call5_types_all -> BinaryCompUnEqual
+        BinaryCompUnEqual -> call24_types
+        call24_types -> EXIT_VAL_3
+
+        AnyAll[label="ANY / ALL"]
+        AnyAllSelectOp[label="select op."]
+        AnyAllLess [label="<"]
+        AnyAllEqual [label="="]
+        AnyAllLessEqual [label="<="]
+        AnyAllUnEqual [label="<>"]
+        AnyAllSelectIter[label="select iterable"]
+        AnyAllAnyAll[label="select ANY/ALL"]
+        AnyAllAnyAllAny[label="ANY"]
+        AnyAllAnyAllAll[label="ALL"]
+        VAL_3 -> AnyAll
+        call6_types_all [label="TYPES: ALL\nmodif.: [...mods]", MODS="[...]", shape=rectangle, style=filled, color=orange]
+        AnyAll -> call6_types_all
+        call6_types_all -> AnyAllSelectOp
+        AnyAllSelectOp -> AnyAllLess
+        AnyAllLess -> AnyAllSelectIter
+        AnyAllSelectOp -> AnyAllEqual
+        AnyAllEqual -> AnyAllSelectIter
+        AnyAllSelectOp -> AnyAllLessEqual
+        AnyAllLessEqual -> AnyAllSelectIter
+        AnyAllSelectOp -> AnyAllUnEqual
+        AnyAllUnEqual -> AnyAllSelectIter
+        call4_Query [TYPES="[compatible]", label="Query\nTYPE: [compatible]", shape=rectangle, style=filled, color=green]
+        AnyAllSelectIter -> call4_Query
+        call4_Query -> AnyAllAnyAll
+        call1_array [TYPES="[compatible]", MODS="[...]", label="array\nTYPE: [compatible]\nmodif.: [...mods]", shape=rectangle, style=filled, color=yellow]
+        AnyAllSelectIter -> call1_array
+        call1_array -> AnyAllAnyAll
+        AnyAllAnyAll -> AnyAllAnyAllAny
+        AnyAllAnyAllAny -> EXIT_VAL_3
+        AnyAllAnyAll -> AnyAllAnyAllAll
+        AnyAllAnyAllAll -> EXIT_VAL_3
+
+        BinaryStringLike[label="LIKE"]
+        BinaryStringLikeNot [label="NOT"]
+        BinaryStringLikeIn [label="LIKE"]
+        VAL_3 -> BinaryStringLike
+        call25_types [MODS="[...]", TYPES="[string]", label="TYPES: string\nmodif.: [...mods]", shape=rectangle, style=filled, color=lightblue]
+        BinaryStringLike -> call25_types
+        call25_types -> BinaryStringLikeNot
+        BinaryStringLikeNot -> BinaryStringLikeIn
+        call25_types -> BinaryStringLikeIn
+        call26_types [MODS="[...]", TYPES="[string]", label="TYPES: string\nmodif.: [...mods]", shape=rectangle, style=filled, color=lightblue]
+        BinaryStringLikeIn -> call26_types
+        call26_types -> EXIT_VAL_3
+
+        BinaryBooleanOpV3[label="bool op."]
+        BinaryBooleanOpV3AND [label="AND"]
+        BinaryBooleanOpV3OR [label="OR"]
+        BinaryBooleanOpV3XOR [label="XOR"]
+        VAL_3 -> BinaryBooleanOpV3
+        call27_types [MODS="[...]", TYPES="[3VL Value]", label="TYPES: 3VL Value\nmodif.: [...mods]", shape=rectangle, style=filled, color=lightblue]
+        BinaryBooleanOpV3 -> call27_types
+        call27_types -> BinaryBooleanOpV3AND
+        call28_types [MODS="[...]", TYPES="[3VL Value]", label="TYPES: 3VL Value\nmodif.: [...mods]", shape=rectangle, style=filled, color=lightblue]
+        BinaryBooleanOpV3AND -> call28_types
+        call27_types -> BinaryBooleanOpV3OR
+        BinaryBooleanOpV3OR -> call28_types
+        call27_types -> BinaryBooleanOpV3XOR
+        BinaryBooleanOpV3XOR -> call28_types
+        call28_types -> EXIT_VAL_3
+
+        true [literal="t"]
+        VAL_3 -> true
+        true -> EXIT_VAL_3
+        false [literal="t"]
+        VAL_3 -> false
+        false -> EXIT_VAL_3
+
+        Nested_VAL_3[label="([expr])"]
+        VAL_3 -> Nested_VAL_3
+        call29_types [MODS="[...]", TYPES="[3VL Value]", label="TYPES: 3VL Value\nmodif.: [...mods]", shape=rectangle, style=filled, color=lightblue]
+        Nested_VAL_3 -> call29_types
+        call29_types -> EXIT_VAL_3
+
+        UnaryNot_VAL_3[label="NOT"]
+        call30_types [MODS="[...]", TYPES="[3VL Value]", label="TYPES: 3VL Value\nmodif.: [...mods]", shape=rectangle, style=filled, color=lightblue]
+        VAL_3 -> UnaryNot_VAL_3
+        UnaryNot_VAL_3 -> call30_types
+        call30_types -> EXIT_VAL_3
+    }
+
+    subgraph def_numeric {
+        numeric [shape=rectangle, label="numeric\nmods: [no column spec]", MODS="[no column spec]", style=filled, color=chocolate]
+        EXIT_numeric [label="EXIT numeric"]
+
+        numeric_literal[label="literal", literal="t"]
+        numeric -> numeric_literal
+        numeric_literal_int[label="random int", literal="t"]
+        numeric_literal -> numeric_literal_int
+        numeric_literal_int -> EXIT_numeric
+        numeric_literal_float[label="random float", literal="t"]
+        numeric_literal -> numeric_literal_float
+        numeric_literal_float -> EXIT_numeric
+
+        BinaryNumericOp[label="binary op."]
+        call47_types [TYPES="[numeric]", MODS="[...]", label="TYPES: numeric\nMODS: [...mods]", shape=rectangle, style=filled, color=lightblue]
+        numeric -> BinaryNumericOp
+        call48_types [TYPES="[numeric]", MODS="[...]", label="TYPES: numeric\nMODS: [...mods]", shape=rectangle, style=filled, color=lightblue]
+        BinaryNumericOp -> call48_types
+        binary_numeric_plus [label="+"]
+        call48_types -> binary_numeric_plus
+        binary_numeric_plus -> call47_types
+        binary_numeric_minus [label="-"]
+        call48_types -> binary_numeric_minus
+        binary_numeric_minus -> call47_types
+        binary_numeric_mul [label="*"]
+        call48_types -> binary_numeric_mul
+        binary_numeric_mul -> call47_types
+        binary_numeric_div [label="/"]
+        call48_types -> binary_numeric_div
+        binary_numeric_div -> call47_types
+        binary_numeric_bin_or [label="|"]
+        call48_types -> binary_numeric_bin_or
+        binary_numeric_bin_or -> call47_types
+        binary_numeric_bin_and [label="&"]
+        call48_types -> binary_numeric_bin_and
+        binary_numeric_bin_and -> call47_types
+        binary_numeric_bin_xor [label="^"]
+        call48_types -> binary_numeric_bin_xor
+        binary_numeric_bin_xor -> call47_types
+        call47_types -> EXIT_numeric
+
+        UnaryNumericOp [label="unary op."]
+        call1_types [TYPES="[numeric]", MODS="[...]", label="TYPES: numeric\nMODS: [...mods]", shape=rectangle, style=filled, color=lightblue]
+        numeric -> UnaryNumericOp
+        unary_numeric_plus[label="+"]
+        UnaryNumericOp -> unary_numeric_plus
+        unary_numeric_plus -> call1_types
+        unary_numeric_minus[label="-"]
+        UnaryNumericOp -> unary_numeric_minus
+        unary_numeric_minus -> call1_types
+        unary_numeric_bin_not [label="~"]
+        UnaryNumericOp -> unary_numeric_bin_not
+        unary_numeric_bin_not -> call1_types
+        unary_numeric_sq_root [label="|/"]
+        UnaryNumericOp -> unary_numeric_sq_root
+        unary_numeric_sq_root -> call1_types
+        unary_numeric_cub_root [label="||/"]
+        UnaryNumericOp -> unary_numeric_cub_root
+        unary_numeric_cub_root -> call1_types
+        // unary_numeric_postfix_fact [label="!"]         // THESE 2 WERE REMOVED FROM POSTGRESQL
+        // UnaryNumericOp -> unary_numeric_postfix_fact
+        // unary_numeric_postfix_fact -> call1_types
+        // unary_numeric_prefix_fact [label="!!"]
+        // UnaryNumericOp -> unary_numeric_prefix_fact
+        // unary_numeric_prefix_fact -> call1_types
+        unary_numeric_abs [label="@"]
+        UnaryNumericOp -> unary_numeric_abs
+        unary_numeric_abs -> call1_types
+        call1_types -> EXIT_numeric
+
+        numeric_string_Position[label="POSITION([expr] in [expr])"]
+        numeric -> numeric_string_Position
+        call2_types [TYPES="[string]", MODS="[...]", label="TYPES: string\nMODS: [...mods]", shape=rectangle, style=filled, color=lightblue]
+        numeric_string_Position -> call2_types
+        string_position_in [label="in"]
+        call2_types -> string_position_in
+        call3_types [TYPES="[string]", MODS="[...]", label="TYPES: string\nMODS: [...mods]", shape=rectangle, style=filled, color=lightblue]
+        string_position_in -> call3_types
+        call3_types -> EXIT_numeric
+
+        Nested_numeric[label="([expr])"]
+        numeric -> Nested_numeric
+        call4_types [TYPES="[numeric]", MODS="[...]", label="TYPES: numeric\nMODS: [...mods]", shape=rectangle, style=filled, color=lightblue]
+        Nested_numeric -> call4_types
+        call4_types -> EXIT_numeric
+    }
+
+    subgraph def_string {
+        string [label="string\nmods: [no column spec]", MODS="[no column spec]", shape=rectangle, style=filled, color=pink]
+        EXIT_string [label="EXIT string"]
+
+        string_literal [label="random string literal", literal="t"]
+        string -> string_literal
+        string_literal -> EXIT_string
+
+        string_trim[label="TRIM"]
+        string -> string_trim
+        call5_types [TYPES="[string]", MODS="[...]", label="TYPES: string\nMODS: [...mods]", shape=rectangle, style=filled, color=lightblue]
+        string_trim -> call5_types
+        call6_types [TYPES="[string]", MODS="[...]", label="TYPES: string\nMODS: [...mods]", shape=rectangle, style=filled, color=lightblue]
+        string_trim -> call6_types
+        BOTH []
+        call6_types -> BOTH
+        BOTH -> call5_types
+        LEADING []
+        call6_types -> LEADING
+        LEADING -> call5_types
+        TRAILING []
+        call6_types -> TRAILING
+        TRAILING -> call5_types
+        call5_types -> EXIT_string
+
+        string_concat [label="concatenation"]
+        string -> string_concat
+        call7_types [TYPES="[string]", MODS="[...]", label="TYPES: string\nMODS: [...mods]", shape=rectangle, style=filled, color=lightblue]
+        string_concat -> call7_types
+        string_concat_concat [label="||"]
+        call7_types -> string_concat_concat
+        call8_types [TYPES="[string]", MODS="[...]", label="TYPES: string\nMODS: [...mods]", shape=rectangle, style=filled, color=lightblue]
+        string_concat_concat -> call8_types
+        call8_types -> EXIT_string
+
+        // string_substring[label="substring"]
+        // string -> string_substring
+        // call9_types [TYPES="[string]", MODS="[...]", label="TYPES: string\nMODS: [...mods]", shape=rectangle, style=filled, color=lightblue]
+        // string_substring -> call9_types
+        // string_substr_numeric_from_from[label="from"]
+        // call9_types -> string_substr_numeric_from_from
+        // call10_types [TYPES="[numeric]", MODS="[...]", label="TYPES: numeric\nMODS: [...mods]", shape=rectangle, style=filled, color=lightblue]
+        // string_substr_numeric_from_from -> call10_types
+        // call10_types -> EXIT_string
+        // string_substr_numeric_len_len [label="length"]
+        // call10_types -> string_substr_numeric_len_len
+        // call11_types [TYPES="[numeric]", MODS="[...]", label="TYPES: numeric\nMODS: [...mods]", shape=rectangle, style=filled, color=lightblue]
+        // string_substr_numeric_len_len -> call11_types
+        // call11_types -> EXIT_string
+    }
+    
+    subgraph def_bool {
+        bool [label="bool", shape=rectangle, style=filled, color=violet]
+        EXIT_bool [label = "EXIT bool"]
+        
+        bool_true [label="TRUE"]
+        bool_false [label="FALSE"]
+        
+        bool -> bool_true
+        bool -> bool_false
+        bool_true -> EXIT_bool
+        bool_false -> EXIT_bool
+        
+        BinaryBoolOp [label = "binary op."]
+        BoolAnd [label="AND"]
+        BoolOr [label="OR"]
+        BoolXor [label = "XOR"]
+        BoolNot [label = "NOT"]
+        
+        call53_types [TYPES="[bool]", label="TYPES: bool", shape=rectangle, style=filled, color=lightblue]
+        bool -> BoolNot
+        BoolNot -> call53_types
+        call53_types -> EXIT_bool
+        
+        call54_types [TYPES="[bool]", label="TYPES: bool", shape=rectangle, style=filled, color=lightblue]
+        bool -> BinaryBoolOp
+        BinaryBoolOp -> call54_types
+        call54_types -> BoolOr
+        call54_types -> BoolXor
+        call54_types -> BoolAnd
+        
+        call55_types [TYPES="[bool]", label="TYPES: bool", shape=rectangle, style=filled, color=lightblue]
+        BoolOr -> call55_types
+        BoolXor -> call55_types
+        BoolAnd -> call55_types
+        call55_types -> EXIT_bool
+    }
+    
+    subgraph def_types {
+        types [TYPES="[numeric, 3VL Value, array, list expr, string]", MODS="[no column spec]", label="TYPE(S) (generic):\ntypes=[numeric?, 3VL Value?, array?, list expr?, string?]\nmods=[no column spec]", shape=octagon, style=filled, color=lightblue]
+        EXIT_types [label="EXIT GENERIC TYPE(S)", shape=rectangle]
+
+        types_select_type[label="type := "]
+        types_select_type_end[label=";"]
+        types -> types_select_type
+        types_select_type_numeric[OPTIONAL="numeric", label="numeric?"]
+        types_select_type -> types_select_type_numeric
+        types_select_type_numeric -> types_select_type_end
+        types_select_type_3vl[OPTIONAL="3VL Value", label="3VL Value?"]
+        types_select_type -> types_select_type_3vl
+        types_select_type_3vl -> types_select_type_end
+        types_select_type_array[OPTIONAL="array", label="array?"]
+        types_select_type -> types_select_type_array
+        types_select_type_array -> types_select_type_end
+        types_select_type_list_expr[OPTIONAL="list expr", label="list expr?"]
+        types_select_type -> types_select_type_list_expr
+        types_select_type_list_expr -> types_select_type_end
+        types_select_type_string[OPTIONAL="string", label="string?"]
+        types_select_type -> types_select_type_string
+        types_select_type_string -> types_select_type_end
+        types_select_type_bool[OPTIONAL="bool", label="bool?"]
+        types_select_type -> types_select_type_bool
+        types_select_type_bool -> types_select_type_end
+
+
+        call0_column_spec [TYPE="known", trigger="no column spec", trigger_mode="off", label="column specifier\nTYPE: type\nmod.: 'no column spec'", shape=rectangle, style=filled, color=gold]
+        types_select_type_end -> call0_column_spec
+        call0_column_spec -> EXIT_types
+
+        call1_Query [TYPES="[known]", MODS="[single value]", label="Query\nMODS: single value\nTYPE: type", shape=rectangle, style=filled, color=green]
+        types_select_type_end -> call1_Query
+        call1_Query -> EXIT_types
+
+        types_null [label="null"]
+        types -> types_null
+        types_null -> EXIT_types
+
+        call0_numeric [OPTIONAL="numeric", label="numeric?\nMODS: [...mods]", MODS="[...]", shape=rectangle, style=filled, color=chocolate]
+        types -> call0_numeric
+        call0_numeric -> EXIT_types
+
+        call1_VAL_3 [OPTIONAL="3VL Value", label="3VL Value?\nMODS: [...mods]", MODS="[...]", shape=rectangle, style=filled, color=red]
+        types -> call1_VAL_3
+        call1_VAL_3 -> EXIT_types
+
+        call0_string [OPTIONAL="string", label="string?\nMODS: [...mods]", MODS="[...]", shape=rectangle, style=filled, color=pink]
+        types -> call0_string
+        call0_string -> EXIT_types
+
+        call0_list_expr [OPTIONAL="list expr", TYPES="[known]", MODS="[...]", label="list expr?\nTYPES: [...types]\nMODS: [...mods]", shape=rectangle, style=filled, color=blue]
+        types -> call0_list_expr
+        call0_list_expr -> EXIT_types
+
+        call0_array [OPTIONAL="array", TYPES="[known]", MODS="[...]", label="array?\nTYPES: [...types]\nMODS: [...mods]", shape=rectangle, style=filled, color=yellow]
+        types -> call0_array
+        call0_array -> EXIT_types
+        
+        call0_bool [OPTIONAL="bool", label="bool?", shape=rectangle, style=filled, color=violet]
+        types -> call0_bool
+        call0_bool -> EXIT_types
+    }
+
+    subgraph def_types_all {
+        types_all [label="TYPES: ALL\nmods: [no column spec]", MODS="[no column spec]", shape=rectangle, style=filled, color=orange]
+        EXIT_types_all [label="EXIT TYPES: ALL", shape=rectangle]
+
+        call0_types [TYPES="[numeric, 3VL Value, array, list expr, string]", MODS="[...]", label="TYPES: numeric, 3VL Value, array, list expr, string\nMODS: [...mods]", shape=rectangle]
+        types_all -> call0_types
+        call0_types -> EXIT_types_all
+    }
+
+    subgraph def_column_spec {
+        column_spec [TYPE="numeric, 3VL Value, string, array, bool", label="column specifier\ntype=numeric | 3VL Value | string | array | bool", shape=octagon, style=filled, color=gold]
+        EXIT_column_spec [label="EXIT column specifier", shape=rectangle]
+
+        qualified_name [label="Qualified column name of type: type"]
+        column_spec -> qualified_name
+        qualified_name -> EXIT_column_spec
+        unqualified_name [label="Unqualified column name of type: type"]
+        column_spec -> unqualified_name
+        unqualified_name -> EXIT_column_spec
+    }
+
+    subgraph def_array {
+        array [TYPES="[numeric, 3VL Value, string, list expr, array]", MODS="[no column spec]", label="array\ntypes=[numeric?, 3VL Value?, string?, array?]\nmods: [no column spec]", shape=octagon, style=filled, color=yellow]
+        EXIT_array[label="EXIT array"]
+
+        call50_types [TYPES="[compatible]", label="TYPES: [compatible]\nMODS: [...mods]", MODS="[...]", shape=rectangle, style=filled, color=lightblue]
+        call50_types -> call50_types
+
+        call12_types [OPTIONAL="numeric", TYPES="[numeric]", label="TYPE: numeric?\nMODS: [...mods]", MODS="[...]", shape=rectangle, style=filled, color=lightblue]
+        array -> call12_types
+        call12_types -> call50_types
+
+        call13_types [OPTIONAL="3VL Value", TYPES="[3VL Value]", label="TYPE: 3VL Value?\nMODS: [...mods]", MODS="[...]", shape=rectangle, style=filled, color=lightblue]
+        array -> call13_types
+        call13_types -> call50_types
+
+        call31_types [OPTIONAL="string", TYPES="[string]", label="TYPE: string?\nMODS: [...mods]", MODS="[...]", shape=rectangle, style=filled, color=lightblue]
+        array -> call31_types
+        call31_types -> call50_types
+
+        call51_types [OPTIONAL="list expr", TYPES="[list expr]", label="TYPE: list expr?\nMODS: [...mods]", MODS="[...]", shape=rectangle, style=filled, color=lightblue]
+        array -> call51_types
+        call51_types -> call50_types
+
+        call14_types [OPTIONAL="array", TYPES="[array]", label="TYPE: array?\nMODS: [...mods]", MODS="[...]", shape=rectangle, style=filled, color=lightblue]
+        array -> call14_types
+        call14_types -> call50_types
+        
+        call60_types [OPTIONAL="bool", TYPES="[bool]", label="TYPE: bool?", shape=rectangle, style=filled, color=lightblue]
+        array -> call60_types
+        call60_types -> call50_types
+
+        call50_types -> EXIT_array
+    }
+
+    subgraph def_list_expr {
+        list_expr[TYPES="[numeric, 3VL Value, string, list expr, array, bool]", MODS="[no column spec]", label="list expr\ntypes=[numeric?, 3VL Value?, string?, list expr?, array?]\nmods: [no column spec]", shape=octagon, style=filled, color=blue]
+        EXIT_list_expr[label="EXIT list expr"]
+
+        call49_types [TYPES="[compatible]", label="TYPES: [compatible]\nMODS: [...mods]", MODS="[...]", shape=rectangle, style=filled, color=lightblue]
+
+        call16_types [OPTIONAL="numeric", TYPES="[numeric]", label="TYPE: numeric?\nMODS: [...mods]", MODS="[...]", shape=rectangle, style=filled, color=lightblue]
+        list_expr -> call16_types
+        call16_types -> call49_types
+
+        call17_types [OPTIONAL="3VL Value", TYPES="[3VL Value]", label="TYPE: 3VL Value?\nMODS: [...mods]", MODS="[...]", shape=rectangle, style=filled, color=lightblue]
+        list_expr -> call17_types
+        call17_types -> call49_types
+
+        call18_types [OPTIONAL="string", TYPES="[string]", label="TYPE: string?\nMODS: [...mods]", MODS="[...]", shape=rectangle, style=filled, color=lightblue]
+        list_expr -> call18_types
+        call18_types -> call49_types
+
+        call19_types [OPTIONAL="list expr", TYPES="[list expr]", label="TYPE: list expr?\nMODS: [...mods]", MODS="[...]", shape=rectangle, style=filled, color=lightblue]
+        list_expr -> call19_types
+        call19_types -> call49_types
+
+        call20_types [OPTIONAL="array", TYPES="[array]", label="TYPE: array?\nMODS: [...mods]", MODS="[...]", shape=rectangle, style=filled, color=lightblue]
+        list_expr -> call20_types
+        call20_types -> call49_types
+        
+        call59_types [OPTIONAL="bool", TYPES="[bool]", label="TYPE: bool?", shape=rectangle, style=filled, color=lightblue]
+        list_expr -> call59_types
+        call59_types -> call49_types
+
+        call49_types -> call49_types
+        call49_types -> EXIT_list_expr
+    }
+
+    subgraph def_group_by {
+        group_by [label="GROUP BY", shape=rectangle, style=filled, color=gray]
+        EXIT_group_by [label="EXIT GROUP BY"]
+
+        grouping_rollup [label="rollup"]
+        group_by -> grouping_rollup
+
+        grouping_cube [label="cube"]
+        group_by -> grouping_cube
+
+        grouping_set [label="grouping set"]
+        group_by -> grouping_set
+
+        //columns must appear in FROM, but not necesserily in SELECT
+        group_by_col_list [label="array of column names\nTYPES: STRING", TYPES="string", shape=rectangle]
+        group_by -> group_by_col_list
+
+        grouping_set -> group_by_col_list
+        grouping_set -> grouping_cube
+        grouping_set -> grouping_rollup
+
+        grouping_rollup -> group_by_col_list
+        grouping_cube -> group_by_col_list
+
+        column_name [label="column name"]
+        group_by_col_list -> column_name
+        column_name -> group_by_col_list
+
+        column_name -> EXIT_group_by
+    }
+
+    subgraph def_having {
+        having [label="HAVING", shape=rectangle, style=filled, color=mediumvioletred]
+        EXIT_having [label="EXIT HAVING"]
+
+        having_condition [label="HAVING condition"]
+        having -> having_condition
+
+        having_not [label="NOT"]
+        call45_types [TYPES="[3VL Value]", label="TYPE: [3VL]", shape=rectangle, style=filled, color=lightblue]
+        call46_types [TYPES="[3VL Value]", label="TYPE: [3VL]", shape=rectangle, style=filled, color=lightblue]
+        having_logical_expr [label="AND | OR ?"]
+
+        having_condition -> having_not
+        having_condition -> call45_types
+
+        call45_types -> having_logical_expr
+        having_not -> call45_types
+
+        having_not_optional [label="NOT"]
+        having_logical_expr -> having_not_optional
+        having_not_optional -> call46_types
+        having_logical_expr -> call46_types
+
+        call45_types -> EXIT_having
+        call46_types -> EXIT_having
+    }       
+
+    subgraph def_aggregate {
+        aggregate [TYPES="[numeric, array, string, bool]", label="AGGREGATE (generic):\ntypes=[numeric?, 3VL Value?, array?, list expr?, string?, bool?]", shape=rectangle, style=filled, color=purple]        
+        EXIT_aggregate [label="EXIT aggregate"]
+        
+        aggregate_select_return_type [label="return type:="]
+        //TODO make these types an "OPTION"
+        aggregate -> aggregate_select_return_type
+        aggregate_select_type_numeric[OPTIONAL="numeric", label="numeric"]
+        aggregate_select_type_array[OPTIONAL="array", label="array"]
+        aggregate_select_type_string[OPTIONAL="string", label="string"]
+        aggregate_select_type_bool[OPTIONAL="bool", label="bool"]
+
+        aggregate_select_return_type -> aggregate_select_type_numeric
+        aggregate_select_return_type -> aggregate_select_type_array
+        aggregate_select_return_type -> aggregate_select_type_string
+        aggregate_select_return_type -> aggregate_select_type_bool
+        
+        call56_types [TYPES="[bool]", label="TYPES: bool", shape=rectangle, style=filled, color=lightblue]
+        //call57_types [TYPES="[array]", label="TYPES: array", shape=rectangle, style=filled, color=lightblue]
+        call52_types [TYPES="[numeric]", label="TYPES: numeric", shape=rectangle, style=filled, color=lightblue]
+        //call58_types [TYPES="[string]", label="TYPES: string", shape=rectangle, style=filled, color=lightblue]
+        //call62_types [TYPES="[numeric]", label="TYPES: numeric", shape=rectangle, style=filled, color=lightblue]
+        call63_types [TYPES="[string]", label="TYPES: string", shape=rectangle, style=filled, color=lightblue]
+        call56_types -> EXIT_aggregate
+        call52_types -> EXIT_aggregate
+        //call57_types -> EXIT_aggregate  
+        call63_types -> EXIT_aggregate
+
+        ARRAY_AGG[]
+        aggregate_select_type_array -> ARRAY_AGG
+        ARRAY_AGG -> call52_types //numeric
+        ARRAY_AGG -> call63_types //string
+        ARRAY_AGG -> call56_types //bool 
+        
+        AVG[]
+        aggregate_select_type_numeric -> AVG
+        AVG -> call52_types
+        
+        BIT_AND[]
+        aggregate_select_type_numeric -> BIT_AND
+        BIT_AND -> call52_types
+
+        BIT_OR[]
+        aggregate_select_type_numeric -> BIT_OR
+        BIT_OR -> call52_types
+
+        BIT_XOR[]
+        aggregate_select_type_numeric -> BIT_XOR
+        BIT_XOR -> call52_types
+
+        SUM[]
+        aggregate_select_type_numeric -> SUM
+        SUM -> call52_types
+
+        BOOL_AND[]
+        aggregate_select_type_bool -> BOOL_AND
+        BOOL_AND -> call56_types
+
+        BOOL_OR[]
+        aggregate_select_type_bool -> BOOL_OR
+        BOOL_OR -> call56_types
+
+        EVERY[]
+        aggregate_select_type_bool -> EVERY
+        EVERY -> call56_types
+
+        MAX_string[label = "MAX"]
+        //aggregate_select_type_numeric -> MAX
+        //max_min_numeric -> call52_types
+        //max_min_numeric -> call57_types
+        call2_array [TYPES="[string]", label = "ARRAY [string]", shape=rectangle, style=filled, color=yellow]
+        call2_array -> EXIT_aggregate
+        MAX_string -> call2_array
+        aggregate_select_type_string -> MAX_string
+        MAX_string -> call63_types
+
+        MIN_string[label="MIN"]
+        //aggregate_select_type_numeric -> MIN
+        MIN_string -> call2_array
+        aggregate_select_type_string -> MIN_string
+        MIN_string -> call63_types
+
+
+        MAX_numeric[label = "MAX"]
+        //aggregate_select_type_numeric -> MAX
+        //max_min_numeric -> call52_types
+        //max_min_numeric -> call57_types
+        aggregate_select_type_numeric -> MAX_numeric
+        MAX_numeric -> call52_types
+        call3_array [TYPES="[numeric]", label = "ARRAY [numeric]", shape=rectangle, style=filled, color=yellow]
+        MAX_numeric -> call3_array
+        call3_array -> EXIT_aggregate
+
+        MIN_numeric[label="MIN"]
+        //aggregate_select_type_numeric -> MIN
+        aggregate_select_type_numeric -> MIN_numeric
+        MIN_numeric -> call52_types
+        MIN_numeric -> call3_array
+    
+
+        STRING_AGG[]
+        aggregate_select_type_string -> STRING_AGG
+        STRING_AGG -> call63_types
+        
+        COUNT[]
+        aggregate_select_type_numeric -> COUNT
+        COUNT_wildcard[label="*"]
+        COUNT_distinct[label="DISTINCT"]
+        call8_types_all [TYPES="[any]", label="TYPES: ALL", shape=rectangle, style=filled, color=orange]
+        COUNT -> COUNT_wildcard
+        COUNT -> COUNT_distinct
+        COUNT -> call8_types_all
+        COUNT_distinct -> call8_types_all
+        call8_types_all -> EXIT_aggregate
+        COUNT_wildcard -> EXIT_aggregate
+        
+        
+    }
+    
+    subgraph ignore {
+        EXIT_VAL_3 -> numeric [color=none]
+        EXIT_numeric -> string [color=none]
+        EXIT_types -> types_all [color=none]
+        EXIT_types_all -> column_spec [color=none]
+        EXIT_column_spec -> array [color=none]
+        EXIT_array -> list_expr[color=none]
+        EXIT_Query -> group_by [color=none]
+        EXIT_group_by -> SELECT_projection [color=none]
+        EXIT_string -> aggregate [color=none]
+        EXIT_aggregate -> bool [color=none]
+    }
 }